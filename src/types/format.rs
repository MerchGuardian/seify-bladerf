--- conflicted
+++ resolved
@@ -1,12 +1,8 @@
 // Allow clippy::unnecessary_cast since the cast is needed for when bindgen runs on windows. The enum variants get cast to i32 on windows.
 #![allow(clippy::unnecessary_cast)]
-<<<<<<< HEAD
+use fixed::{types::extra::U11, FixedI16};
 use num_complex::{Complex, Complex32};
 use num_traits::Zero;
-=======
-use fixed::{types::extra::U11, FixedI16};
-use num_complex::Complex;
->>>>>>> 478f368d
 use strum::FromRepr;
 
 use crate::{sys::*, Error, Result};
@@ -52,16 +48,10 @@
 /// `is_compatible` must only return true if it is valid to re-interpret bytes from the device as `Self`.
 ///
 /// Currently this is only implemented for:
-<<<<<<< HEAD
-/// - `Format::Sc16Q11` => `Complex<i16>`
-/// - `Format::Sc8Q7` => `Complex<i8>`
-pub unsafe trait SampleFormat: Sized + Zero + Copy + Send {
-=======
 /// - `Format::Sc16Q11` => [ComplexI16]
 /// - `Format::Sc8Q7` => [ComplexI8]
 /// - `Format::Sc16Q11` => [ComplexI12]
 pub unsafe trait SampleFormat: Sized {
->>>>>>> 478f368d
     const FORMAT: Format;
 
     /// Returns true if this data type is commutable with the given format enum
@@ -96,20 +86,20 @@
     }
 }
 
-<<<<<<< HEAD
+unsafe impl SampleFormat for ComplexI12 {
+    const FORMAT: Format = Format::Sc16Q11;
+
+    fn is_compatible(format: Format) -> bool {
+        matches!(format, Format::Sc16Q11)
+    }
+}
+
 const SCALE: f32 = 4096.0; //(2^12)
 
 pub(crate) fn brf_ci16_to_cf32(ci16: Complex<i16>) -> Complex32 {
     let re: f32 = ci16.re.into();
     let im: f32 = ci16.im.into();
     Complex::new(re / SCALE, im / SCALE)
-=======
-unsafe impl SampleFormat for ComplexI12 {
-    const FORMAT: Format = Format::Sc16Q11;
-
-    fn is_compatible(format: Format) -> bool {
-        matches!(format, Format::Sc16Q11)
-    }
 }
 
 #[cfg(test)]
@@ -131,5 +121,4 @@
 
         assert_eq!(pos_one.to_num::<f32>(), 1.0_f32);
     }
->>>>>>> 478f368d
 }