use crate::{error::*, sys::*, types::*, RxSyncStream, SyncConfig, TxSyncStream};
use ffi::{c_char, CStr, CString};
use marker::PhantomData;
use path::Path;
use std::{mem::ManuallyDrop, *};
use sync::atomic::{AtomicBool, Ordering};

// Macro to simplify integer returns
macro_rules! check_res {
    ($e:expr) => (
    	if $e < 0 {
			return Err($crate::Error::from_bladerf_code($e as isize))
		}
	);
}

pub const FPGA_BITSTREAM_VAR_NAME: &str = "BLADERF_RS_FPGA_BITSTREAM_PATH";

unsafe impl Send for BladeRfAny {}
unsafe impl Sync for BladeRfAny {}

pub struct BladeRfAny {
    pub(crate) device: *mut bladerf,
    pub(crate) rx_stream_configured: AtomicBool,
    pub(crate) tx_stream_configured: AtomicBool,
}

impl BladeRfAny {
    pub fn open_first() -> Result<Self> {
        log::info!("Opening first bladerf");
        let mut device = std::ptr::null_mut();
        let res = unsafe { bladerf_open(&mut device, ptr::null()) };
        check_res!(res);
        Ok(BladeRfAny {
            device,
            rx_stream_configured: AtomicBool::new(false),
            tx_stream_configured: AtomicBool::new(false),
        })
    }

    pub fn open_identifier(id: &str) -> Result<Self> {
        let mut device = std::ptr::null_mut();
        let c_string =
            CString::new(id).map_err(|e| Error::msg(format!("Invalid c string `{id}`: {e:?}")))?;
        let res = unsafe { bladerf_open(&mut device, c_string.as_ptr()) };

        check_res!(res);
        Ok(BladeRfAny {
            device,
            rx_stream_configured: AtomicBool::new(false),
            tx_stream_configured: AtomicBool::new(false),
        })
    }

    pub fn open_with_devinfo(devinfo: &DevInfo) -> Result<Self> {
        let mut devinfo_ptr = devinfo.0;
        let mut device = std::ptr::null_mut();

        let res = unsafe { bladerf_open_with_devinfo(&mut device, &mut devinfo_ptr as *mut _) };

        check_res!(res);
        Ok(BladeRfAny {
            device,
            rx_stream_configured: AtomicBool::new(false),
            tx_stream_configured: AtomicBool::new(false),
        })
    }

    pub fn tx_streamer<T: SampleFormat>(
        &self,
        config: &SyncConfig,
        layout: ChannelLayoutTx,
    ) -> Result<TxSyncStream<T, Self>> {
        // TODO: Decide Ordering
        self.tx_stream_configured
            .compare_exchange(false, true, Ordering::Relaxed, Ordering::Relaxed)
            .map_err(|_err| {
                Error::Msg("Already have an TX stream open".to_owned().into_boxed_str())
            })?;

        unsafe {
            self.set_sync_config::<T>(config, layout.into())?;
        }

        Ok(TxSyncStream {
            dev: self,
            layout,
            _format: PhantomData,
        })
    }

    pub fn rx_streamer<T: SampleFormat>(
        &self,
        config: &SyncConfig,
        layout: ChannelLayoutRx,
    ) -> Result<RxSyncStream<T, BladeRfAny>> {
        // TODO: Decide Ordering
        self.rx_stream_configured
            .compare_exchange(false, true, Ordering::Relaxed, Ordering::Relaxed)
            .map_err(|_err| {
                Error::Msg("Already have an RX stream open".to_owned().into_boxed_str())
            })?;

        unsafe {
            self.set_sync_config::<T>(config, layout.into())?;
        }

        Ok(RxSyncStream {
            dev: self,
            layout,
            _format: PhantomData,
        })
    }
}

impl BladeRF for BladeRfAny {
    fn get_device_ptr(&self) -> *mut bladerf {
        self.device
    }
}

impl Drop for BladeRfAny {
    fn drop(&mut self) {
        unsafe { self.close() };
    }
}

// Allow drop bounds as a way to make sure we implement the drop trait for our BladeRf device structs
#[allow(drop_bounds)]
pub trait BladeRF: Sized + Drop {
    fn get_device_ptr(&self) -> *mut bladerf;

    fn info(&self) -> Result<DevInfo> {
        let mut info = bladerf_devinfo {
            backend: 0,
            serial: [0; 33],
            usb_bus: 0,
            usb_addr: 0,
            instance: 0,
            manufacturer: [0; 33],
            product: [0; 33],
        };
        let res = unsafe { bladerf_get_devinfo(self.get_device_ptr(), &mut info as *mut _) };
        check_res!(res);
        Ok(info.into())
    }

    // Device Properties and Information
    // http://www.nuand.com/libbladeRF-doc/v2.5.0/group___f_n___i_n_f_o.html

    fn get_serial(&self) -> Result<String> {
        let mut serial_data = [0i8; BLADERF_SERIAL_LENGTH as usize];

        let res =
            unsafe { bladerf_get_serial(self.get_device_ptr(), serial_data.as_mut_ptr().cast()) };

        check_res!(res);
        let serial_cstr = unsafe { CStr::from_ptr(serial_data.as_ptr().cast()) };
        let serial_str = serial_cstr
            .to_str()
            .map_err(|e| Error::msg(format!("Serial number is not UTF-8: {e:?}")))?;

        Ok(serial_str.to_string())
    }

    fn get_fpga_size(&self) -> Result<bladerf_fpga_size> {
        let mut fpga_size: bladerf_fpga_size = bladerf_fpga_size_BLADERF_FPGA_UNKNOWN;
        let res = unsafe { bladerf_get_fpga_size(self.get_device_ptr(), &mut fpga_size) };
        check_res!(res);
        Ok(fpga_size)
    }

    fn firmware_version(&self) -> Result<Version> {
        let mut version = bladerf_version {
            major: 0,
            minor: 0,
            patch: 0,
            describe: std::ptr::null(),
        };

        let res = unsafe { bladerf_fw_version(self.get_device_ptr(), &mut version) };
        check_res!(res);

        // SAFETY: came from bladerf ffi
        Ok(unsafe { Version::from_ffi(&version) })
    }

    fn is_fpga_configured(&self) -> Result<bool> {
        let res = unsafe { bladerf_is_fpga_configured(self.get_device_ptr()) };
        check_res!(res);

        match res {
            1 => Ok(true),
            0 => Ok(false),
            _ => panic!("bladerf_is_fpga_configured returned invalid value: {res}"),
        }
    }

    fn fpga_version(&self) -> Result<Version> {
        let mut version = bladerf_version {
            major: 0,
            minor: 0,
            patch: 0,
            describe: std::ptr::null(),
        };

        let res = unsafe { bladerf_fpga_version(self.get_device_ptr(), &mut version) };
        check_res!(res);

        // SAFETY: came from bladerf ffi
        Ok(unsafe { Version::from_ffi(&version) })
    }

    // RX & TX Module Control
    // http://www.nuand.com/libbladeRF-doc/v2.5.0/group___f_n___m_o_d_u_l_e.html

    /// Should only be called internally by the streamers
    ///
    /// This function is used by the streamer structs to enable or disable the module.
    /// If this function is called elsewhere, it may cause issues with the used streamer.
    #[doc(hidden)]
    fn set_enable_module(&self, channel: Channel, enable: bool) -> Result<()> {
        let res = unsafe {
            bladerf_enable_module(self.get_device_ptr(), channel as bladerf_channel, enable)
        };
        check_res!(res);
        Ok(())
    }

    // Gain Control
    // http://www.nuand.com/libbladeRF-doc/v2.5.0/group___f_n___g_a_i_n.html

    // Sampling Control

    fn set_sample_rate(&self, channel: Channel, rate: u32) -> Result<u32> {
        let mut actual: u32 = 0;

        let res = unsafe {
            bladerf_set_sample_rate(
                self.get_device_ptr(),
                channel as bladerf_module,
                rate,
                &mut actual,
            )
        };
        check_res!(res);
        Ok(actual)
    }

    fn set_rational_sample_rate(
        &self,
        channel: Channel,
        rate: bladerf_rational_rate,
    ) -> Result<RationalRate> {
        let mut rate = rate;
        let mut actual = bladerf_rational_rate {
            integer: 0,
            num: 0,
            den: 0,
        };
        let res = unsafe {
            bladerf_set_rational_sample_rate(
                self.get_device_ptr(),
                channel as bladerf_module,
                &mut rate,
                &mut actual,
            )
        };
        check_res!(res);
        Ok(actual.into())
    }

    fn get_sample_rate(&self, channel: Channel) -> Result<u32> {
        let mut rate: u32 = 0;

        let res = unsafe {
            bladerf_get_sample_rate(self.get_device_ptr(), channel as bladerf_channel, &mut rate)
        };
        check_res!(res);
        Ok(rate)
    }

    fn get_rational_sample_rate(&self, channel: Channel) -> Result<RationalRate> {
        let mut rate = bladerf_rational_rate {
            integer: 0,
            num: 0,
            den: 0,
        };

        let res = unsafe {
            bladerf_get_rational_sample_rate(
                self.get_device_ptr(),
                channel as bladerf_module,
                &mut rate,
            )
        };
        check_res!(res);
        Ok(rate.into())
    }

    fn get_sample_rate_range(&self, channel: Channel) -> Result<Range> {
        let mut range_ptr: *const bladerf_range = ptr::null();
        let res = unsafe {
            bladerf_get_sample_rate_range(
                self.get_device_ptr(),
                channel as bladerf_channel,
                &mut range_ptr,
            )
        };
        check_res!(res);
        if range_ptr.is_null() {
            return Err(Error::msg(
                "bladerf_get_sample_rate_range returned null pointer",
            ));
        }
        let range = unsafe { &*range_ptr };
        Ok(Range::from(range))
    }

    /// # Safety
    /// Intended for internal use only.
    /// This is used to reconfigure a synchronous stream and is called by the streamer structs.
    ///
    /// If this function is called elsewhere, it may cause issues with the used streamer since the type can arbitraily be changed.
    #[doc(hidden)]
    unsafe fn set_sync_config<T: SampleFormat>(
        &self,
        config: &SyncConfig,
        layout: ChannelLayout,
    ) -> Result<()> {
        let res = unsafe {
            bladerf_sync_config(
                self.get_device_ptr(),
                layout as bladerf_channel_layout,
                T::FORMAT as bladerf_format,
                config.num_buffers,
                config.buffer_size,
                config.num_transfers,
                config.stream_timeout,
            )
        };
        check_res!(res);
        Ok(())
    }

    fn set_rx_mux(&self, mux: RxMux) -> Result<()> {
        let res = unsafe { bladerf_set_rx_mux(self.get_device_ptr(), mux as bladerf_rx_mux) };
        check_res!(res);
        Ok(())
    }

    fn get_rx_mux(&self) -> Result<RxMux> {
        let mut mux = bladerf_rx_mux_BLADERF_RX_MUX_INVALID;
        let res = unsafe { bladerf_get_rx_mux(self.get_device_ptr(), &mut mux) };
        check_res!(res);
        RxMux::try_from(mux)
    }

    // Configure bandwidth

    fn set_bandwidth(&self, channel: Channel, bandwidth: u32) -> Result<u32> {
        let mut actual: u32 = 0;
        let res = unsafe {
            bladerf_set_bandwidth(
                self.get_device_ptr(),
                channel as bladerf_channel,
                bandwidth,
                &mut actual,
            )
        };
        check_res!(res);
        Ok(actual)
    }

    fn get_bandwidth(&self, ch: Channel) -> Result<u32> {
        let mut bandwidth: u32 = 0;
        let res = unsafe {
            bladerf_get_bandwidth(self.get_device_ptr(), ch as bladerf_channel, &mut bandwidth)
        };
        check_res!(res);
        Ok(bandwidth)
    }

    fn get_bandwidth_range(&self, channel: Channel) -> Result<Range> {
        let mut range_ptr: *const bladerf_range = ptr::null();
        let res = unsafe {
            bladerf_get_bandwidth_range(
                self.get_device_ptr(),
                channel as bladerf_channel,
                &mut range_ptr,
            )
        };
        check_res!(res);
        if range_ptr.is_null() {
            return Err(Error::msg(
                "bladerf_get_bandwidth_range returned null pointer",
            ));
        }
        let range = unsafe { &*range_ptr };
        Ok(Range::from(range))
    }

    /// Set frequency band
    fn select_band(&self, channel: Channel, frequency: u64) -> Result<()> {
        let res = unsafe {
            bladerf_select_band(self.get_device_ptr(), channel as bladerf_channel, frequency)
        };
        check_res!(res);
        Ok(())
    }

    fn set_frequency(&self, channel: Channel, frequency: u64) -> Result<()> {
        let res = unsafe {
            bladerf_set_frequency(self.get_device_ptr(), channel as bladerf_channel, frequency)
        };
        check_res!(res);
        Ok(())
    }

    fn get_frequency(&self, channel: Channel) -> Result<u64> {
        let mut freq: u64 = 0;
        let res = unsafe {
            bladerf_get_frequency(self.get_device_ptr(), channel as bladerf_channel, &mut freq)
        };
        check_res!(res);
        Ok(freq)
    }

    fn get_frequency_range(&self, channel: Channel) -> Result<Range> {
        let mut range_ptr: *const bladerf_range = ptr::null();
        let res = unsafe {
            bladerf_get_frequency_range(
                self.get_device_ptr(),
                channel as bladerf_channel,
                &mut range_ptr,
            )
        };
        check_res!(res);
        if range_ptr.is_null() {
            return Err(Error::msg(
                "bladerf_get_frequency_range returned null pointer",
            ));
        }
        let range = unsafe { &*range_ptr };
        Ok(Range::from(range))
    }

    fn schedule_retune(
        &self,
        channel: Channel,
        time: u64,
        frequency: u64,
        quick_tune: Option<&mut QuickTune>,
    ) -> Result<()> {
        let quick_tune_ptr = quick_tune
            .map(|qt| qt as *mut QuickTune as *mut bladerf_quick_tune)
            .unwrap_or(ptr::null_mut());
        let res = unsafe {
            bladerf_schedule_retune(
                self.get_device_ptr(),
                channel as bladerf_channel,
                time,
                frequency,
                quick_tune_ptr,
            )
        };
        check_res!(res);
        Ok(())
    }

    fn cancel_scheduled_retune(&self, channel: Channel) -> Result<()> {
        let res = unsafe {
            bladerf_cancel_scheduled_retunes(self.get_device_ptr(), channel as bladerf_channel)
        };
        check_res!(res);
        Ok(())
    }

    fn get_quick_tune(&self, channel: Channel) -> Result<QuickTune> {
        let mut quick_tune = QuickTune {
            freqsel: 0,
            vcocap: 0,
            nint: 0,
            nfrac: 0,
            flags: 0,
        };
        let res = unsafe {
            bladerf_get_quick_tune(
                self.get_device_ptr(),
                channel as bladerf_channel,
                &mut quick_tune as *mut QuickTune as *mut bladerf_quick_tune,
            )
        };
        check_res!(res);
        Ok(quick_tune)
    }

    fn set_tuning_mode(&self, mode: TuningMode) -> Result<()> {
        let res =
            unsafe { bladerf_set_tuning_mode(self.get_device_ptr(), mode as bladerf_tuning_mode) };
        check_res!(res);
        Ok(())
    }

    // **Loopback Functions**

    /// Get loopback modes
    fn get_loopback_modes(&self) -> Result<Vec<LoopbackModeInfo>> {
        let mut modes_ptr: *const bladerf_loopback_modes = ptr::null();
        let num_modes =
            unsafe { bladerf_get_loopback_modes(self.get_device_ptr(), &mut modes_ptr) };
        if num_modes < 0 {
            return Err(Error::from_bladerf_code(num_modes as isize));
        }
        if modes_ptr.is_null() || num_modes == 0 {
            return Ok(Vec::new());
        }
        // SAFETY: modes_ptr points to an array of num_modes elements
        let modes_slice = unsafe { slice::from_raw_parts(modes_ptr, num_modes as usize) };
        let loopback_modes: Vec<LoopbackModeInfo> = modes_slice
            .iter()
            .map(|m| LoopbackModeInfo::from(*m))
            .collect();
        Ok(loopback_modes)
    }

    /// Test if a given loopback mode is supported on this device
    fn is_loopback_mode_supported(&self, mode: Loopback) -> Result<bool> {
        let supported = unsafe {
            bladerf_is_loopback_mode_supported(self.get_device_ptr(), mode as bladerf_loopback)
        };
        Ok(supported)
    }

    /// See: <http://www.nuand.com/libbladeRF-doc/v2.5.0/group___f_n___l_o_o_p_b_a_c_k.html>
    fn set_loopback(&self, loopback: Loopback) -> Result<()> {
        let res =
            unsafe { bladerf_set_loopback(self.get_device_ptr(), loopback as bladerf_loopback) };
        check_res!(res);
        Ok(())
    }

    /// Fetch loopback state
    fn get_loopback(&self) -> Result<Loopback> {
        unsafe {
            let mut loopback = bladerf_loopback_BLADERF_LB_NONE;

            let res = bladerf_get_loopback(self.get_device_ptr(), &mut loopback);
            check_res!(res);

            Loopback::try_from(loopback)
        }
    }

    // **Gain Control Functions**

    /// Set overall system gain
    fn set_gain(&self, channel: Channel, gain: Gain) -> Result<()> {
        let res =
            unsafe { bladerf_set_gain(self.get_device_ptr(), channel as bladerf_channel, gain) };
        check_res!(res);
        Ok(())
    }

    /// Get overall system gain
    fn get_gain(&self, channel: Channel) -> Result<Gain> {
        let mut gain: Gain = 0;
        let res = unsafe {
            bladerf_get_gain(self.get_device_ptr(), channel as bladerf_channel, &mut gain)
        };
        check_res!(res);
        Ok(gain)
    }

    /// Set gain control mode
    fn set_gain_mode(&self, channel: Channel, mode: GainMode) -> Result<()> {
        let res = unsafe {
            bladerf_set_gain_mode(
                self.get_device_ptr(),
                channel as bladerf_channel,
                mode as bladerf_gain_mode,
            )
        };
        check_res!(res);
        Ok(())
    }

    /// Get gain control mode
    fn get_gain_mode(&self, channel: Channel) -> Result<GainMode> {
        let mut mode = bladerf_gain_mode_BLADERF_GAIN_DEFAULT;
        let res = unsafe {
            bladerf_get_gain_mode(self.get_device_ptr(), channel as bladerf_channel, &mut mode)
        };
        check_res!(res);
        GainMode::try_from(mode)
    }

    /// Get available gain control modes
    fn get_gain_modes(&self, channel: Channel) -> Result<Vec<GainModeInfo>> {
        let mut modes_ptr: *const bladerf_gain_modes = ptr::null();
        let num_modes = unsafe {
            bladerf_get_gain_modes(
                self.get_device_ptr(),
                channel as bladerf_channel,
                &mut modes_ptr,
            )
        };
        if num_modes < 0 {
            return Err(Error::from_bladerf_code(num_modes as isize));
        }
        if modes_ptr.is_null() || num_modes == 0 {
            return Ok(Vec::new());
        }
        // SAFETY: modes_ptr points to an array of num_modes elements
        let modes_slice = unsafe { slice::from_raw_parts(modes_ptr, num_modes as usize) };
        let gain_modes: Vec<GainModeInfo> =
            modes_slice.iter().map(|m| GainModeInfo::from(*m)).collect();
        Ok(gain_modes)
    }

    /// Get range of overall system gain
    fn get_gain_range(&self, channel: Channel) -> Result<Range> {
        let mut range_ptr: *const bladerf_range = ptr::null();
        let res = unsafe {
            bladerf_get_gain_range(
                self.get_device_ptr(),
                channel as bladerf_channel,
                &mut range_ptr,
            )
        };
        check_res!(res);
        if range_ptr.is_null() {
            return Err(Error::msg("bladerf_get_gain_range returned null pointer"));
        }
        let range = unsafe { &*range_ptr };
        Ok(Range::from(range))
    }

    /// Set the gain for a specific gain stage
    fn set_gain_stage(&self, channel: Channel, stage: &str, gain: Gain) -> Result<()> {
        let stage_cstr = CString::new(stage).map_err(|_| Error::msg("Invalid stage string"))?;
        let res = unsafe {
            bladerf_set_gain_stage(
                self.get_device_ptr(),
                channel as bladerf_channel,
                stage_cstr.as_ptr(),
                gain,
            )
        };
        check_res!(res);
        Ok(())
    }

    /// Get the gain for a specific gain stage
    fn get_gain_stage(&self, channel: Channel, stage: &str) -> Result<Gain> {
        let stage_cstr = CString::new(stage).map_err(|_| Error::msg("Invalid stage string"))?;
        let mut gain: Gain = 0;
        let res = unsafe {
            bladerf_get_gain_stage(
                self.get_device_ptr(),
                channel as bladerf_channel,
                stage_cstr.as_ptr(),
                &mut gain as *mut bladerf_gain,
            )
        };
        check_res!(res);
        Ok(gain)
    }

    /// Get gain range of a specific gain stage
    fn get_gain_stage_range(&self, channel: Channel, stage: &str) -> Result<Range> {
        let stage_cstr = CString::new(stage).map_err(|_| Error::msg("Invalid stage string"))?;
        let mut range_ptr: *const bladerf_range = ptr::null();
        let res = unsafe {
            bladerf_get_gain_stage_range(
                self.get_device_ptr(),
                channel as bladerf_channel,
                stage_cstr.as_ptr(),
                &mut range_ptr,
            )
        };
        check_res!(res);
        assert!(!range_ptr.is_null());

        // SAFETY: non-null, set by libusb
        Ok(Range::from(unsafe { &*range_ptr }))
    }

    /// Get a list of available gain stages
    fn get_gain_stages(&self, channel: Channel) -> Result<Vec<String>> {
        // First, call with count = 0 to get the number of stages
        let num_stages = unsafe {
            bladerf_get_gain_stages(
                self.get_device_ptr(),
                channel as bladerf_channel,
                ptr::null_mut(),
                0,
            )
        };
        check_res!(num_stages);
        let num_stages = num_stages as usize;
        if num_stages == 0 {
            return Ok(Vec::new());
        }

        // Allocate an array to hold the pointers
        let mut stages: Vec<*const c_char> = vec![ptr::null(); num_stages];
        let res = unsafe {
            bladerf_get_gain_stages(
                self.get_device_ptr(),
                channel as bladerf_channel,
                stages.as_mut_ptr(),
                num_stages,
            )
        };
        check_res!(res);

        // Now, convert the pointers to Rust strings
        let stages: Vec<_> = stages
            .into_iter()
            .flat_map(|ptr| {
                if ptr.is_null() {
                    None
                } else {
                    unsafe { CStr::from_ptr(ptr).to_str() }
                        .ok()
                        .map(ToString::to_string)
                }
            })
            .collect();

        Ok(stages)
    }

    // **Trigger Functions**

    /// Initialize a trigger
    fn trigger_init(&self, channel: Channel, signal: TriggerSignal) -> Result<Trigger> {
        let mut trigger = bladerf_trigger {
            channel: 0,
            role: 0,
            signal: 0,
            options: 0,
        };
        let res = unsafe {
            bladerf_trigger_init(
                self.get_device_ptr(),
                channel as bladerf_channel,
                signal as bladerf_trigger_signal,
                &mut trigger as *mut bladerf_trigger,
            )
        };
        check_res!(res);
        trigger.try_into()
    }

    /// Configure and (dis)arm a trigger on the specified device
    fn trigger_arm(&self, trigger: &Trigger, arm: bool) -> Result<()> {
        let res = unsafe {
            bladerf_trigger_arm(
                self.get_device_ptr(),
                trigger as *const Trigger as *const bladerf_trigger,
                arm,
                0,
                0,
            )
        };
        check_res!(res);
        Ok(())
    }

    /// Fire a trigger event
    fn trigger_fire(&self, trigger: &Trigger) -> Result<()> {
        let res = unsafe {
            bladerf_trigger_fire(
                self.get_device_ptr(),
                trigger as *const Trigger as *const bladerf_trigger,
            )
        };
        check_res!(res);
        Ok(())
    }

    /// Query the fire request status of a master trigger
    fn trigger_state(&self, trigger: &Trigger) -> Result<(bool, bool, bool)> {
        let mut is_armed = false;
        let mut has_fired = false;
        let mut fire_requested = false;
        let mut resv1 = 0u64;
        let mut resv2 = 0u64;
        let res = unsafe {
            bladerf_trigger_state(
                self.get_device_ptr(),
                trigger as *const Trigger as *const bladerf_trigger,
                &mut is_armed,
                &mut has_fired,
                &mut fire_requested,
                &mut resv1,
                &mut resv2,
            )
        };
        check_res!(res);
        Ok((is_armed, has_fired, fire_requested))
    }

    // Triggers and Synchronisation

    // **Correction Functions**

    /// Set the value of the specified correction parameter
<<<<<<< HEAD
    pub fn set_correction<T: CorrectionValue>(&self, channel: Channel, corr: T) -> Result<()> {
        let correction_type: Correction = T::TYPE;
=======
    fn set_correction(
        &self,
        channel: Channel,
        corr: Correction,
        value: CorrectionValue,
    ) -> Result<()> {
>>>>>>> 4e249d53
        let res = unsafe {
            bladerf_set_correction(
                self.get_device_ptr(),
                channel as bladerf_channel,
                correction_type as bladerf_correction,
                corr.value(),
            )
        };
        check_res!(res);
        Ok(())
    }

    /// Obtain the current value of the specified correction parameter
<<<<<<< HEAD
    pub fn get_correction<T: CorrectionValue>(&self, channel: Channel) -> Result<T> {
        let corr = T::TYPE;
        let mut value: i16 = 0;
=======
    fn get_correction(&self, channel: Channel, corr: Correction) -> Result<CorrectionValue> {
        let mut value: CorrectionValue = 0;
>>>>>>> 4e249d53
        let res = unsafe {
            bladerf_get_correction(
                self.get_device_ptr(),
                channel as bladerf_channel,
                corr as bladerf_correction,
                &mut value,
            )
        };
        check_res!(res);
        // Safety: the bladerf should return a valid value in the correct range.
        Ok(unsafe { T::new_unchecked(value) })
    }

    // Corrections and Calibration

    // Corrections and calibration

    // Expansion boards

    // Expansion IO control

    // Miscellaneous

    /// Retrieve the current timestamp
    fn get_timestamp(&self, dir: Direction) -> Result<u64> {
        let mut timestamp: u64 = 0;
        let res =
            unsafe { bladerf_get_timestamp(self.get_device_ptr(), dir.into(), &mut timestamp) };
        check_res!(res);
        Ok(timestamp)
    }

    // Device loading and programming

    /// Write FX3 firmware to the bladeRF’s SPI flash
    /// NOTE: This will require a power cycle to take effect
    fn flash_firmware(&self, firmware_path: impl AsRef<Path>) -> Result<()> {
        let bitstream_path = CString::new(firmware_path.as_ref().as_os_str().as_encoded_bytes())
            .map_err(|e| Error::msg(format!("Invalid path for cstring: {e:?}")))?;

        let res = unsafe { bladerf_flash_firmware(self.get_device_ptr(), bitstream_path.as_ptr()) };
        check_res!(res);
        Ok(())
    }

    /// Reset the device, causing it to reload its firmware from flash
    fn device_reset(self) -> Result<()> {
        let dev = ManuallyDrop::new(self);
        let res = unsafe { bladerf_device_reset(dev.get_device_ptr()) };
        check_res!(res);
        Ok(())
    }

    /// Uploads the fpga bitstream file from the path in env var [`FPGA_BITSTREAM_VAR_NAME`].
    fn load_fpga_from_env(&self) -> Result<()> {
        let path = std::env::var(FPGA_BITSTREAM_VAR_NAME).map_err(|e| {
            Error::msg(format!(
                "Failed to read env var {FPGA_BITSTREAM_VAR_NAME}: {e:?}"
            ))
        })?;

        self.load_fpga_path(Path::new(&path))
    }

    fn load_fpga_path(&self, bitstream_path: impl AsRef<Path>) -> Result<()> {
        let bitstream_path = CString::new(bitstream_path.as_ref().as_os_str().as_encoded_bytes())
            .map_err(|e| Error::msg(format!("Invalid path for cstring: {e:?}")))?;

        let res = unsafe { bladerf_load_fpga(self.get_device_ptr(), bitstream_path.as_ptr()) };
        check_res!(res);
        Ok(())
    }

    fn flash_fpga(&self, bitstream_path: impl AsRef<Path>) -> Result<()> {
        let bitstream_path = CString::new(bitstream_path.as_ref().as_os_str().as_encoded_bytes())
            .map_err(|e| Error::msg(format!("Invalid path for cstring: {e:?}")))?;

        let res = unsafe { bladerf_flash_fpga(self.get_device_ptr(), bitstream_path.as_ptr()) };
        check_res!(res);
        Ok(())
    }

    fn erase_stored_fpga(&self) -> Result<()> {
        let res = unsafe { bladerf_erase_stored_fpga(self.get_device_ptr()) };
        check_res!(res);
        Ok(())
    }

    fn get_fw_log(&self, path: impl AsRef<Path>) -> Result<()> {
        let log_path = CString::new(path.as_ref().as_os_str().as_encoded_bytes())
            .map_err(|e| Error::msg(format!("Invalid path for cstring: {e:?}")))?;
        let res = unsafe { bladerf_get_fw_log(self.get_device_ptr(), log_path.as_ptr()) };
        check_res!(res);
        Ok(())
    }

    // Higher level control of one RF module
    fn configure_module(&self, channel: Channel, config: ModuleConfig) -> Result<()> {
        self.set_frequency(channel, config.frequency)?;
        self.set_sample_rate(channel, config.sample_rate)?;
        self.set_bandwidth(channel, config.bandwidth)?;
        self.set_gain(channel, config.gain)?;

        Ok(())
    }

    fn get_board_name(&self) -> &'static str {
        // Safety, the function returns a string that is compiled in (static I guess? is there another term I should use?)
        let name_raw = unsafe { CStr::from_ptr(bladerf_get_board_name(self.get_device_ptr())) };
        name_raw.to_str().unwrap()
    }

    /// # Safety
    /// Intended for internal use.
    ///
    /// This function should be called in the drop implementation of the struct that implements this trait.
    unsafe fn close(&self) {
        unsafe { bladerf_close(self.get_device_ptr()) }
    }
}

#[cfg(test)]
mod tests {
    // use super::*;
    // // Prevent tests running in parallel from messing stuff up
    // // Also use parking_lot since we dont care about poisoning since tests are independent
    // static DEV_MUTEX: parking_lot::Mutex<()> = parking_lot::Mutex::new(());

    // #[test]
    // fn test_list_devices() {
    //     let _m = DEV_MUTEX.lock();

    //     let devices = crate::get_device_list().expect("");
    //     println!("Discovered devices: {:?}", devices.len());
    // }

    // #[test]
    // fn test_open() {
    //     let _m = DEV_MUTEX.lock();

    //     let _device = BladeRF::open_first().unwrap();
    // }

    // #[test]
    // fn test_open_devinfo() {
    //     let _m = DEV_MUTEX.lock();

    //     let devices = crate::get_device_list().unwrap();
    //     assert!(!devices.is_empty());
    //     let _device = BladeRF::open_with_devinfo(&devices[0]).unwrap();
    // }

    // #[test]
    // fn test_get_fw_version() {
    //     let _m = DEV_MUTEX.lock();

    //     let device = BladeRF::open_first().unwrap();

    //     let version = device.firmware_version().unwrap();
    //     println!("FW Version {:?}", version);
    // }

    // #[test]
    // fn test_get_fpga_version() {
    //     let _m = DEV_MUTEX.lock();

    //     let device = BladeRF::open_first().unwrap();

    //     let version = device.fpga_version().unwrap();
    //     println!("FPGA Version {:?}", version);
    // }

    // #[test]
    // fn test_get_serial() {
    //     let _m = DEV_MUTEX.lock();

    //     let device = BladeRF::open_first().unwrap();

    //     let serial = device.get_serial().unwrap();
    //     println!("Serial: {:?}", serial);
    //     assert!(serial.len() == 32);
    // }

    // #[test]
    // fn test_fpga_loaded() {
    //     let _m = DEV_MUTEX.lock();

    //     let device = BladeRF::open_first().unwrap();

    //     let loaded = device.is_fpga_configured().unwrap();
    //     assert!(loaded);
    // }

    // #[test]
    // fn test_loopback_modes() {
    //     let _m = DEV_MUTEX.lock();

    //     let device = BladeRF::open_first().unwrap();

    //     // Check initial is none
    //     let loopback = device.get_loopback().unwrap();
    //     assert!(loopback == Loopback::None);

    //     // Set and check loopback modes
    //     device.set_loopback(Loopback::Firmware).unwrap();
    //     let loopback = device.get_loopback().unwrap();
    //     assert!(loopback == Loopback::Firmware);

    //     // Reset
    //     device.set_loopback(Loopback::None).unwrap();

    //     let loopback = device.get_loopback().unwrap();
    //     assert!(loopback == Loopback::None);
    // }

    // #[test]
    // fn test_set_freq() {
    //     let _m = DEV_MUTEX.lock();

    //     let device = BladeRF::open_first().unwrap();

    //     let freq: u64 = 915000000;

    //     // Set and check frequency
    //     device.set_frequency(Channel::Rx0, freq).unwrap();
    //     let actual_freq = device.get_frequency(Channel::Rx0).unwrap();
    //     let diff = freq as i64 - actual_freq as i64;
    //     assert!(i64::abs(diff) < 10);
    // }

    // #[test]
    // #[ignore = "bladerf1 specific test"]
    // fn test_bladerf1_set_sampling() -> Result<()> {
    //     let _m = DEV_MUTEX.lock();

    //     let device: BladeRF<BladeRf1> = BladeRF::open_first()?.try_into()?;

    //     let desired = Sampling::Internal;

    //     device.set_sampling(desired)?;

    //     let actual = device.get_sampling().unwrap();

    //     assert_eq!(desired, actual);
    //     Ok(())
    // }

    // #[test]
    // #[ignore = "bladerf1 specific test"]
    // fn test_bladerf1_ex() {
    //     let dev = BladeRF::open_first().unwrap();
    //     let newdev: BladeRF<BladeRf1> = dev.try_into().unwrap();
    //     newdev.set_txvga2(-20).unwrap();
    //     let _fwv = newdev.firmware_version().unwrap();
    // }
}<|MERGE_RESOLUTION|>--- conflicted
+++ resolved
@@ -808,17 +808,8 @@
     // **Correction Functions**
 
     /// Set the value of the specified correction parameter
-<<<<<<< HEAD
-    pub fn set_correction<T: CorrectionValue>(&self, channel: Channel, corr: T) -> Result<()> {
+    fn set_correction<T: CorrectionValue>(&self, channel: Channel, corr: T) -> Result<()> {
         let correction_type: Correction = T::TYPE;
-=======
-    fn set_correction(
-        &self,
-        channel: Channel,
-        corr: Correction,
-        value: CorrectionValue,
-    ) -> Result<()> {
->>>>>>> 4e249d53
         let res = unsafe {
             bladerf_set_correction(
                 self.get_device_ptr(),
@@ -832,14 +823,9 @@
     }
 
     /// Obtain the current value of the specified correction parameter
-<<<<<<< HEAD
-    pub fn get_correction<T: CorrectionValue>(&self, channel: Channel) -> Result<T> {
+    fn get_correction<T: CorrectionValue>(&self, channel: Channel) -> Result<T> {
         let corr = T::TYPE;
         let mut value: i16 = 0;
-=======
-    fn get_correction(&self, channel: Channel, corr: Correction) -> Result<CorrectionValue> {
-        let mut value: CorrectionValue = 0;
->>>>>>> 4e249d53
         let res = unsafe {
             bladerf_get_correction(
                 self.get_device_ptr(),
