use std::time::Duration;

use crate::Error;
use crate::Result;

mod rx_sync_stream;
pub use rx_sync_stream::*;

mod tx_sync_stream;
pub use tx_sync_stream::*;

/// Configuration parameters for a stream of samples.
///
/// # Related Links on Nuand's Site
/// - <https://www.nuand.com/libbladeRF-doc/v2.5.0/group___f_n___s_t_r_e_a_m_i_n_g___s_y_n_c.html#ga6f76857ec83bc56d485842dd55eebe65>
/// - <https://www.nuand.com/libbladeRF-doc/v2.5.0/group___f_n___s_t_r_e_a_m_i_n_g___a_s_y_n_c.html#ga72752f2a047b95544e7686596a409abd>
#[derive(Debug, Clone, Copy)]
pub struct StreamConfig {
    pub(crate) num_buffers: u32,
    pub(crate) buffer_size: u32,
    pub(crate) num_transfers: u32,
    pub(crate) stream_timeout: u32,
}

<<<<<<< HEAD
impl SyncConfig {
    /// Creates a new [SyncConfig] that can be used to configure streams like [RxSyncStream] and [TxSyncStream]
    ///
    /// # Errors
    /// - The `buffer_size` must be a multiple of 1024.
    /// - `num_buffers` must be >= `num_transfers`
    /// - When the parameters are not able to be properly converted into a [u32] since that is what is used by `libbladerf` internally.
    ///
    /// It is reccomended to look at Nuand's docs for [`bladerf_init_stream()`](https://www.nuand.com/libbladeRF-doc/v2.5.0/group___f_n___s_t_r_e_a_m_i_n_g___a_s_y_n_c.html#ga72752f2a047b95544e7686596a409abd)
    /// to get some more information on setting those parameters.
=======
impl StreamConfig {
>>>>>>> e7724e80
    pub fn new(
        num_buffers: u32,
        buffer_size: usize,
        num_transfers: u32,
        stream_timeout: Duration,
    ) -> Result<Self> {
        let stream_timeout = stream_timeout.as_millis().try_into().map_err(|_| {
            Error::msg(format!(
                "Stream timeout to large for u32 millis: {}",
                stream_timeout.as_millis()
            ))
        })?;

        let buffer_size: u32 = buffer_size
            .try_into()
            .map_err(|e| Error::msg(format!("Buffer size too big: {e:?}")))?;

        if buffer_size % 1024 != 0 {
            Err(Error::msg("Buffer size must be a multiple of 1024"))
        } else if num_buffers <= num_transfers {
            Err(Error::msg(
                "Number of buffers must be greater than number of transfers",
            ))
        } else {
            Ok(Self {
                num_buffers,
                buffer_size,
                num_transfers,
                stream_timeout,
            })
        }
    }
}

impl Default for StreamConfig {
    /// Values taken from <https://www.nuand.com/libbladeRF-doc/v2.5.0/sync_no_meta.html>
    fn default() -> Self {
        Self {
            num_buffers: 16,
            buffer_size: 8192,
            num_transfers: 8,
            stream_timeout: 3500,
        }
    }
}<|MERGE_RESOLUTION|>--- conflicted
+++ resolved
@@ -22,8 +22,7 @@
     pub(crate) stream_timeout: u32,
 }
 
-<<<<<<< HEAD
-impl SyncConfig {
+impl StreamConfig {
     /// Creates a new [SyncConfig] that can be used to configure streams like [RxSyncStream] and [TxSyncStream]
     ///
     /// # Errors
@@ -33,9 +32,6 @@
     ///
     /// It is reccomended to look at Nuand's docs for [`bladerf_init_stream()`](https://www.nuand.com/libbladeRF-doc/v2.5.0/group___f_n___s_t_r_e_a_m_i_n_g___a_s_y_n_c.html#ga72752f2a047b95544e7686596a409abd)
     /// to get some more information on setting those parameters.
-=======
-impl StreamConfig {
->>>>>>> e7724e80
     pub fn new(
         num_buffers: u32,
         buffer_size: usize,
