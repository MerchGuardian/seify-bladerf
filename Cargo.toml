[package]
name = "bladerf"
repository = "https://github.com/MerchGuardian/seify-bladerf"
authors = [
    "Troy Neubauer <troy@foxhunter.ai>",
    "Ryan Kurte <ryankurte@gmail.com>",
    "Erik Fong <quantumerikfong@gmail.com>",
]
description = "WIP Rust wrapper for libbladerf"
readme = "README.md"
license = "MIT"
version = "0.1.0"
edition = "2021"

[workspace]
members = ["libbladerf-sys"]

[dependencies]
bytemuck = "1.18.0"
enum-map = "2.7.3"
fixed = "1.28.0"
libbladerf-sys = { version = "0.1.0", path = "./libbladerf-sys" }
log = "0.4.22"
num-complex = "0.4.6"
parking_lot = "0.12.3"
strum = { version = "0.26.3", features = ["derive", "strum_macros"] }
<<<<<<< HEAD
thiserror = "1.0.64"
num = "0.4.3"
=======
thiserror = "2"
>>>>>>> 478f368d

[dev-dependencies]
anyhow = "1"
clap = { version = "4.5.27", features = ["derive"] }
crossbeam-channel = "0.5"
ratatui = "0.29.0"
tui-textarea = "0.7.0"
crossterm = "0.28"
ctrlc = "3.4.5"
indicatif = "0.17.11"
once_cell = "1.20"
pretty_env_logger = "0.5.0"
serial_test = "3.2.0"
tempfile = "3.13"

[features]
hwtest_any = []
hwtest_brf1 = ["hwtest_any"]
hwtest_brf2 = ["hwtest_any"]
hwtest_xb200 = []<|MERGE_RESOLUTION|>--- conflicted
+++ resolved
@@ -24,12 +24,8 @@
 num-complex = "0.4.6"
 parking_lot = "0.12.3"
 strum = { version = "0.26.3", features = ["derive", "strum_macros"] }
-<<<<<<< HEAD
-thiserror = "1.0.64"
+thiserror = "2"
 num = "0.4.3"
-=======
-thiserror = "2"
->>>>>>> 478f368d
 
 [dev-dependencies]
 anyhow = "1"
